{
  "name": "bytebot-agent",
  "version": "0.0.1",
  "description": "",
  "author": "",
  "private": true,
  "license": "UNLICENSED",
  "scripts": {
    "prisma:dev": "npx prisma migrate dev && npx prisma generate",
    "prisma:prod": "npx prisma migrate deploy && npx prisma generate",
    "build": "npm run build --prefix ../shared && npx prisma generate && nest build",
    "format": "prettier --write \"src/**/*.ts\" \"test/**/*.ts\"",
    "start": "npm run build --prefix ../shared && nest start",
    "start:dev": "npm run build --prefix ../shared && nest start --watch",
    "start:debug": "npm run build --prefix ../shared && nest start --debug --watch",
    "start:prod": "npm run build --prefix ../shared && npx prisma migrate deploy && npx prisma generate && node dist/main",
    "lint": "eslint \"{src,apps,libs,test}/**/*.ts\" --fix",
    "test": "jest",
    "test:watch": "jest --watch",
    "test:cov": "jest --coverage",
    "test:debug": "node --inspect-brk -r tsconfig-paths/register -r ts-node/register node_modules/.bin/jest --runInBand",
    "test:e2e": "jest --config ./test/jest-e2e.json"
  },
  "dependencies": {
    "@anthropic-ai/sdk": "^0.39.0",
    "@bytebot/shared": "../shared",
    "@nestjs/common": "^11.0.1",
    "@nestjs/config": "^4.0.2",
    "@nestjs/core": "^11.0.1",
<<<<<<< HEAD
    "@nestjs/platform-express": "^11.1.3",
=======
    "@nestjs/event-emitter": "^3.0.1",
    "@nestjs/platform-express": "^11.1.2",
>>>>>>> 54ed7fe9
    "@nestjs/platform-socket.io": "^11.1.1",
    "@nestjs/schedule": "^6.0.0",
    "@nestjs/websockets": "^11.1.1",
    "@prisma/client": "^6.6.0",
    "class-validator": "^0.14.2",
    "reflect-metadata": "^0.2.2",
    "rxjs": "^7.8.1",
    "socket.io": "^4.8.1",
    "socket.io-client": "^4.8.1"
  },
  "devDependencies": {
    "@eslint/eslintrc": "^3.2.0",
    "@eslint/js": "^9.18.0",
    "@nestjs/cli": "^11.0.0",
    "@nestjs/schematics": "^11.0.0",
    "@nestjs/testing": "^11.0.1",
    "@swc/cli": "^0.6.0",
    "@swc/core": "^1.10.7",
    "@types/express": "^5.0.0",
    "@types/jest": "^29.5.14",
    "@types/node": "^22.10.7",
    "@types/supertest": "^6.0.2",
    "eslint": "^9.18.0",
    "eslint-config-prettier": "^10.0.1",
    "eslint-plugin-prettier": "^5.2.2",
    "globals": "^15.14.0",
    "jest": "^29.7.0",
    "prettier": "^3.4.2",
    "source-map-support": "^0.5.21",
    "supertest": "^7.0.0",
    "ts-jest": "^29.2.5",
    "ts-loader": "^9.5.2",
    "ts-node": "^10.9.2",
    "tsconfig-paths": "^4.2.0",
    "typescript": "^5.7.3",
    "typescript-eslint": "^8.20.0"
  },
  "jest": {
    "moduleFileExtensions": [
      "js",
      "json",
      "ts"
    ],
    "rootDir": "src",
    "testRegex": ".*\\.spec\\.ts$",
    "transform": {
      "^.+\\.(t|j)s$": "ts-jest"
    },
    "collectCoverageFrom": [
      "**/*.(t|j)s"
    ],
    "coverageDirectory": "../coverage",
    "testEnvironment": "node"
  },
  "engines": {
    "node": "20"
  }
}<|MERGE_RESOLUTION|>--- conflicted
+++ resolved
@@ -27,12 +27,8 @@
     "@nestjs/common": "^11.0.1",
     "@nestjs/config": "^4.0.2",
     "@nestjs/core": "^11.0.1",
-<<<<<<< HEAD
     "@nestjs/platform-express": "^11.1.3",
-=======
     "@nestjs/event-emitter": "^3.0.1",
-    "@nestjs/platform-express": "^11.1.2",
->>>>>>> 54ed7fe9
     "@nestjs/platform-socket.io": "^11.1.1",
     "@nestjs/schedule": "^6.0.0",
     "@nestjs/websockets": "^11.1.1",
