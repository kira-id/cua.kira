--- conflicted
+++ resolved
@@ -78,7 +78,6 @@
   return apiRequest<Task>(`/tasks/${taskId}`, { method: 'GET' });
 }
 
-<<<<<<< HEAD
 export async function startTask(data: {
   description: string;
   model: Model;
@@ -105,7 +104,8 @@
     console.error("Error sending message:", error);
     return null;
   }
-=======
+}
+
 /**
  * Sends a message to start a new task
  */
@@ -114,7 +114,6 @@
     method: 'POST',
     body: JSON.stringify({ description: message }),
   });
->>>>>>> f5bf997a
 }
 
 /**
@@ -138,7 +137,6 @@
   return result || [];
 }
 
-<<<<<<< HEAD
 export async function fetchModels(): Promise<Model[]> {
   try {
     const response = await fetch('/api/tasks/models', {
@@ -156,11 +154,9 @@
   }
 }
 
-=======
 /**
  * Takes over control of a task
  */
->>>>>>> f5bf997a
 export async function takeOverTask(taskId: string): Promise<Task | null> {
   return apiRequest<Task>(`/tasks/${taskId}/takeover`, { method: 'POST' });
 }
